<<<<<<< HEAD
lb:
  build: ./docker/haproxy/
  restart: "always"
  ports:
    - "80:80"
    - "443:443"
    - "8080:8080"
  links:
    - frontend
frontend:
  build: ./docker/nginx/
  restart: "always"
  ports:
    - "81:80"
    - "444:443"
  links:
    - web
  volumes_from:
    - static
web:
  build: .
  restart: "always"
  command: uwsgi /code/zenodo/docker/uwsgi/uwsgi.ini
  # command: zenodo run -h 0.0.0.0 -p 5000
  ports:
    - "5000:5000"
  environment:
    - "APP_ACCOUNTS_SESSION_REDIS_URL=redis://cache:6379/1"
    - "APP_BROKER_URL=amqp://guest:guest@mq:5672//"
    - "APP_CACHE_REDIS_URL=redis://cache:6379/0"
    - "APP_CACHE_TYPE=redis"
    - "APP_CELERY_RESULT_BACKEND=redis://cache:6379/2"
    - "APP_SEARCH_ELASTIC_HOSTS=['es:9200']"
    - "APP_SECRET_KEY=CHANGE_ME"
    - "APP_SECURE_SESSION_COOKIE=True"
    - "APP_STATSD_HOST=statsd"
    - "APP_SQLALCHEMY_DATABASE_URI=postgresql://zenodo:zenodo@db/zenodo"
    - "APP_WSGI_PROXIES=2"
  links:
    - cache
    - es
    - mq
    - db
    - statsd
  volumes_from:
    - static
worker:
  build: .
  restart: "always"
  command: "celery worker -A zenodo.celery --loglevel=INFO"
  environment:
    - "APP_ACCOUNTS_SESSION_REDIS_URL=redis://cache:6379/1"
    - "APP_BROKER_URL=amqp://guest:guest@mq:5672//"
    - "APP_CACHE_REDIS_URL=redis://cache:6379/0"
    - "APP_CACHE_TYPE=redis"
    - "APP_CELERY_RESULT_BACKEND=redis://cache:6379/2"
    - "APP_SEARCH_ELASTIC_HOSTS=['es:9200']"
    - "APP_SECRET_KEY=CHANGE_ME"
    - "APP_SECURE_SESSION_COOKIE=True"
    - "APP_STATSD_HOST=statsd"
    - "APP_SQLALCHEMY_DATABASE_URI=postgresql://zenodo:zenodo@db/zenodo"
    - "APP_WSGI_PROXIES=2"
  links:
    - cache
    - es
    - mq
    - db
    - statsd
  volumes_from:
    - static
# Kibana v4.5.0 is required for Elasticsearch v2.3.x, although this version is
# not is not available on the Docker registry anymore (Elasticsearch has its own
# registry nowadays. Investigation required to resolve what ES/Kibana versions
# are required to run everything smoothly.
# kibana:
#   image: kibana:4.5.0
#   ports:
#     - "5601:5601"
#   environment:
#     - "ELASTICSEARCH_URL=http://es:9200"
#   links:
#     - es
statsd:
  build: ./docker/statsd/
  restart: "always"
  ports:
    - "8125/udp:8125/udp"
  environment:
    - "ES_HOST=es"
    - "ES_PORT=9200"
  links:
    - es
cache:
  image: redis
  restart: "always"
  read_only: true
  ports:
    - "6379:6379"
db:
  image: postgres
  command: postgres
  restart: "always"
  environment:
    - "POSTGRES_DB=zenodo"
    - "POSTGRES_PASSWORD=zenodo"
    - "POSTGRES_USER=zenodo"
  ports:
    - "5432:5432"
  read_only: false
mq:
  image: rabbitmq:3-management
  restart: "always"
  ports:
    - "15672:15672"
    - "5672:5672"
es:
  build: ./docker/es/
  restart: "always"
  ports:
    - "9200:9200"
    - "9300:9300"
static:
  restart: "no"
  build: .
  command: tail -f /var/log/*
  user: zenodo
  volumes:
    - "/usr/local/var/instance/static"
    - "/usr/local/lib/python3.5/site-packages"
    - "/usr/local/var/data"
    - ".:/code/zenodo"
=======
version: '2.1'
services:
  # Application
  web:
    extends:
      file: docker-services.yml
      service: app
    command: zenodo run -h 0.0.0.0 -p 5000
    environment:
      - "APP_SESSION_COOKIE_SECURE=False"
      - "APP_STATSD_HOST="
    ports:
      - "5000:5000"
    links:
      - cache
      - es
      - mq
      - db
    volumes_from:
      - static
  worker:
    extends:
      file: docker-services.yml
      service: app
    restart: "always"
    command: "celery worker -A zenodo.celery --loglevel=INFO"
    links:
      - cache
      - es
      - mq
      - db
    volumes_from:
      - static
  static:
    extends:
      file: docker-services.yml
      service: app
    restart: "no"
    command: tail -f /var/log/faillog
    user: zenodo
    volumes:
      - "/usr/local/var/instance/static"
      - "/usr/local/lib/python3.5/site-packages"
      - "/usr/local/var/data"
      - ".:/code/zenodo"
  # Monitoring
  flower:
    extends:
      file: docker-services.yml
      service: flower
    links:
      - mq
  # Base services
  cache:
    extends:
      file: docker-services.yml
      service: cache
  db:
    extends:
      file: docker-services.yml
      service: db
  mq:
    extends:
      file: docker-services.yml
      service: mq
  es:
    extends:
      file: docker-services.yml
      service: es
>>>>>>> 41f864fd
<|MERGE_RESOLUTION|>--- conflicted
+++ resolved
@@ -1,136 +1,3 @@
-<<<<<<< HEAD
-lb:
-  build: ./docker/haproxy/
-  restart: "always"
-  ports:
-    - "80:80"
-    - "443:443"
-    - "8080:8080"
-  links:
-    - frontend
-frontend:
-  build: ./docker/nginx/
-  restart: "always"
-  ports:
-    - "81:80"
-    - "444:443"
-  links:
-    - web
-  volumes_from:
-    - static
-web:
-  build: .
-  restart: "always"
-  command: uwsgi /code/zenodo/docker/uwsgi/uwsgi.ini
-  # command: zenodo run -h 0.0.0.0 -p 5000
-  ports:
-    - "5000:5000"
-  environment:
-    - "APP_ACCOUNTS_SESSION_REDIS_URL=redis://cache:6379/1"
-    - "APP_BROKER_URL=amqp://guest:guest@mq:5672//"
-    - "APP_CACHE_REDIS_URL=redis://cache:6379/0"
-    - "APP_CACHE_TYPE=redis"
-    - "APP_CELERY_RESULT_BACKEND=redis://cache:6379/2"
-    - "APP_SEARCH_ELASTIC_HOSTS=['es:9200']"
-    - "APP_SECRET_KEY=CHANGE_ME"
-    - "APP_SECURE_SESSION_COOKIE=True"
-    - "APP_STATSD_HOST=statsd"
-    - "APP_SQLALCHEMY_DATABASE_URI=postgresql://zenodo:zenodo@db/zenodo"
-    - "APP_WSGI_PROXIES=2"
-  links:
-    - cache
-    - es
-    - mq
-    - db
-    - statsd
-  volumes_from:
-    - static
-worker:
-  build: .
-  restart: "always"
-  command: "celery worker -A zenodo.celery --loglevel=INFO"
-  environment:
-    - "APP_ACCOUNTS_SESSION_REDIS_URL=redis://cache:6379/1"
-    - "APP_BROKER_URL=amqp://guest:guest@mq:5672//"
-    - "APP_CACHE_REDIS_URL=redis://cache:6379/0"
-    - "APP_CACHE_TYPE=redis"
-    - "APP_CELERY_RESULT_BACKEND=redis://cache:6379/2"
-    - "APP_SEARCH_ELASTIC_HOSTS=['es:9200']"
-    - "APP_SECRET_KEY=CHANGE_ME"
-    - "APP_SECURE_SESSION_COOKIE=True"
-    - "APP_STATSD_HOST=statsd"
-    - "APP_SQLALCHEMY_DATABASE_URI=postgresql://zenodo:zenodo@db/zenodo"
-    - "APP_WSGI_PROXIES=2"
-  links:
-    - cache
-    - es
-    - mq
-    - db
-    - statsd
-  volumes_from:
-    - static
-# Kibana v4.5.0 is required for Elasticsearch v2.3.x, although this version is
-# not is not available on the Docker registry anymore (Elasticsearch has its own
-# registry nowadays. Investigation required to resolve what ES/Kibana versions
-# are required to run everything smoothly.
-# kibana:
-#   image: kibana:4.5.0
-#   ports:
-#     - "5601:5601"
-#   environment:
-#     - "ELASTICSEARCH_URL=http://es:9200"
-#   links:
-#     - es
-statsd:
-  build: ./docker/statsd/
-  restart: "always"
-  ports:
-    - "8125/udp:8125/udp"
-  environment:
-    - "ES_HOST=es"
-    - "ES_PORT=9200"
-  links:
-    - es
-cache:
-  image: redis
-  restart: "always"
-  read_only: true
-  ports:
-    - "6379:6379"
-db:
-  image: postgres
-  command: postgres
-  restart: "always"
-  environment:
-    - "POSTGRES_DB=zenodo"
-    - "POSTGRES_PASSWORD=zenodo"
-    - "POSTGRES_USER=zenodo"
-  ports:
-    - "5432:5432"
-  read_only: false
-mq:
-  image: rabbitmq:3-management
-  restart: "always"
-  ports:
-    - "15672:15672"
-    - "5672:5672"
-es:
-  build: ./docker/es/
-  restart: "always"
-  ports:
-    - "9200:9200"
-    - "9300:9300"
-static:
-  restart: "no"
-  build: .
-  command: tail -f /var/log/*
-  user: zenodo
-  volumes:
-    - "/usr/local/var/instance/static"
-    - "/usr/local/lib/python3.5/site-packages"
-    - "/usr/local/var/data"
-    - ".:/code/zenodo"
-=======
 version: '2.1'
 services:
   # Application
@@ -199,5 +66,4 @@
   es:
     extends:
       file: docker-services.yml
-      service: es
->>>>>>> 41f864fd
+      service: es