--- conflicted
+++ resolved
@@ -46,17 +46,12 @@
 from datetime import timedelta
 
 from celery.schedules import crontab
-<<<<<<< HEAD
 
 import pkg_resources
 
 from invenio.base.config import EXTENSIONS
 
 DEPRECATION_WARNINGS = True
-=======
->>>>>>> 9c972f81
-
-import pkg_resources
 
 
 def _(x):
