--- conflicted
+++ resolved
@@ -26,13 +26,10 @@
 
 from __future__ import absolute_import, print_function
 
-<<<<<<< HEAD
 import os
 
-from flask import Blueprint, current_app, render_template, send_from_directory
-=======
-from flask import Blueprint, current_app, flash, render_template
->>>>>>> 53c5e0d5
+from flask import Blueprint, current_app, flash, render_template, \
+    send_from_directory
 from flask_babelex import lazy_gettext as _
 from flask_menu import current_menu
 
