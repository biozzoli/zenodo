--- conflicted
+++ resolved
@@ -84,12 +84,7 @@
       <div class="well">
         <span class="pull-right"><i class="fa fa-flag fa-5x"></i></span>
         <h4>Join Zenodo at Google Summer of Code 2017!</h4>
-<<<<<<< HEAD
-        <p>Are you a university student and a programmer? Help us make Open Science better!</p>
-        <p><a href="http://blog.zenodo.org/2017/3/60/gsoc/">More information</a>.</p>
-=======
         <p>Are you a university student and a programmer? <a href="http://blog.zenodo.org/2017/03/10/google-summer-of-code-2017/">Join us</a> in making Open Science better!</p>
->>>>>>> 743ed740
       </div>
       <div class="well">
         <span class="pull-right"><i class="fa fa-github fa-5x"></i></span>
